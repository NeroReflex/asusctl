pub use asusd::{DBUS_IFACE, DBUS_NAME, DBUS_PATH};

pub mod zbus_anime;
pub mod zbus_aura;
pub mod zbus_fan_curves;
pub mod zbus_platform;
pub mod zbus_slash;

<<<<<<< HEAD
// use rog_anime::AnimePowerStates;
// use rog_aura::{AuraEffect, LedPowerStates};
// use rog_profiles::Profile;
// use std::sync::mpsc::{channel, Receiver};
use zbus::{blocking, Connection, Result};

pub const VERSION: &str = env!("CARGO_PKG_VERSION");

pub struct DbusProxiesBlocking<'a> {
    anime: zbus_anime::AnimeProxyBlocking<'a>,
    slash: zbus_slash::SlashProxyBlocking<'a>,
    led: zbus_aura::AuraProxyBlocking<'a>,
    profile: zbus_fan_curves::FanCurvesProxyBlocking<'a>,
    rog_bios: zbus_platform::PlatformProxyBlocking<'a>,
}

impl<'a> DbusProxiesBlocking<'a> {
    #[inline]
    pub fn new() -> Result<(Self, blocking::Connection)> {
        let conn = blocking::Connection::system()?;

        Ok((
            DbusProxiesBlocking {
                anime: zbus_anime::AnimeProxyBlocking::new(&conn)?,
                slash: zbus_slash::SlashProxyBlocking::new(&conn)?,
                led: zbus_aura::AuraProxyBlocking::new(&conn)?,
                profile: zbus_fan_curves::FanCurvesProxyBlocking::new(&conn)?,
                rog_bios: zbus_platform::PlatformProxyBlocking::new(&conn)?,
            },
            conn,
        ))
    }

    pub fn anime(&self) -> &zbus_anime::AnimeProxyBlocking<'a> {
        &self.anime
    }
    pub fn slash(&self) -> &zbus_slash::SlashProxyBlocking<'a> { &self.slash }
    pub fn aura(&self) -> &zbus_aura::AuraProxyBlocking<'a> {
        &self.led
    }
    pub fn fan_curves(&self) -> &zbus_fan_curves::FanCurvesProxyBlocking<'a> {
        &self.profile
    }
    pub fn platform(&self) -> &zbus_platform::PlatformProxyBlocking<'a> {
        &self.rog_bios
    }
}

/// This is the main way to communicate with the DBUS interface
pub struct RogDbusClientBlocking<'a> {
    proxies: DbusProxiesBlocking<'a>,
}

impl<'a> RogDbusClientBlocking<'a> {
    #[inline]
    pub fn new() -> Result<(Self, blocking::Connection)> {
        let (proxies, conn) = DbusProxiesBlocking::new()?;
        Ok((RogDbusClientBlocking { proxies }, conn))
    }

    pub fn proxies(&self) -> &DbusProxiesBlocking<'_> {
        &self.proxies
    }
}

pub struct DbusProxies<'a> {
    anime: zbus_anime::AnimeProxy<'a>,
    slash: zbus_slash::SlashProxy<'a>,
    led: zbus_aura::AuraProxy<'a>,
    profile: zbus_fan_curves::FanCurvesProxy<'a>,
    rog_bios: zbus_platform::PlatformProxy<'a>,
}

impl<'a> DbusProxies<'a> {
    #[inline]
    pub async fn new() -> Result<(DbusProxies<'a>, Connection)> {
        let conn = Connection::system().await?;

        Ok((
            DbusProxies {
                anime: zbus_anime::AnimeProxy::new(&conn).await?,
                slash: zbus_slash::SlashProxy::new(&conn).await?,
                led: zbus_aura::AuraProxy::new(&conn).await?,
                profile: zbus_fan_curves::FanCurvesProxy::new(&conn).await?,
                rog_bios: zbus_platform::PlatformProxy::new(&conn).await?,
            },
            conn,
        ))
    }

    pub fn anime(&self) -> &zbus_anime::AnimeProxy<'a> { &self.anime }
    pub fn slash(&self) -> &zbus_slash::SlashProxy<'a> { &self.slash }

    pub fn led(&self) -> &zbus_aura::AuraProxy<'a> {
        &self.led
    }

    pub fn profile(&self) -> &zbus_fan_curves::FanCurvesProxy<'a> {
        &self.profile
    }

    pub fn rog_bios(&self) -> &zbus_platform::PlatformProxy<'a> {
        &self.rog_bios
    }
}

/// This is the main way to communicate with the DBUS interface
pub struct RogDbusClient<'a> {
    proxies: DbusProxies<'a>,
}

impl<'a> RogDbusClient<'a> {
    #[inline]
    pub async fn new() -> Result<(RogDbusClient<'a>, Connection)> {
        let (proxies, conn) = DbusProxies::new().await?;
        Ok((RogDbusClient { proxies }, conn))
    }

    pub fn proxies(&self) -> &DbusProxies<'_> {
        &self.proxies
    }
}
=======
pub const VERSION: &str = env!("CARGO_PKG_VERSION");
>>>>>>> be7686bb
<|MERGE_RESOLUTION|>--- conflicted
+++ resolved
@@ -6,129 +6,4 @@
 pub mod zbus_platform;
 pub mod zbus_slash;
 
-<<<<<<< HEAD
-// use rog_anime::AnimePowerStates;
-// use rog_aura::{AuraEffect, LedPowerStates};
-// use rog_profiles::Profile;
-// use std::sync::mpsc::{channel, Receiver};
-use zbus::{blocking, Connection, Result};
-
-pub const VERSION: &str = env!("CARGO_PKG_VERSION");
-
-pub struct DbusProxiesBlocking<'a> {
-    anime: zbus_anime::AnimeProxyBlocking<'a>,
-    slash: zbus_slash::SlashProxyBlocking<'a>,
-    led: zbus_aura::AuraProxyBlocking<'a>,
-    profile: zbus_fan_curves::FanCurvesProxyBlocking<'a>,
-    rog_bios: zbus_platform::PlatformProxyBlocking<'a>,
-}
-
-impl<'a> DbusProxiesBlocking<'a> {
-    #[inline]
-    pub fn new() -> Result<(Self, blocking::Connection)> {
-        let conn = blocking::Connection::system()?;
-
-        Ok((
-            DbusProxiesBlocking {
-                anime: zbus_anime::AnimeProxyBlocking::new(&conn)?,
-                slash: zbus_slash::SlashProxyBlocking::new(&conn)?,
-                led: zbus_aura::AuraProxyBlocking::new(&conn)?,
-                profile: zbus_fan_curves::FanCurvesProxyBlocking::new(&conn)?,
-                rog_bios: zbus_platform::PlatformProxyBlocking::new(&conn)?,
-            },
-            conn,
-        ))
-    }
-
-    pub fn anime(&self) -> &zbus_anime::AnimeProxyBlocking<'a> {
-        &self.anime
-    }
-    pub fn slash(&self) -> &zbus_slash::SlashProxyBlocking<'a> { &self.slash }
-    pub fn aura(&self) -> &zbus_aura::AuraProxyBlocking<'a> {
-        &self.led
-    }
-    pub fn fan_curves(&self) -> &zbus_fan_curves::FanCurvesProxyBlocking<'a> {
-        &self.profile
-    }
-    pub fn platform(&self) -> &zbus_platform::PlatformProxyBlocking<'a> {
-        &self.rog_bios
-    }
-}
-
-/// This is the main way to communicate with the DBUS interface
-pub struct RogDbusClientBlocking<'a> {
-    proxies: DbusProxiesBlocking<'a>,
-}
-
-impl<'a> RogDbusClientBlocking<'a> {
-    #[inline]
-    pub fn new() -> Result<(Self, blocking::Connection)> {
-        let (proxies, conn) = DbusProxiesBlocking::new()?;
-        Ok((RogDbusClientBlocking { proxies }, conn))
-    }
-
-    pub fn proxies(&self) -> &DbusProxiesBlocking<'_> {
-        &self.proxies
-    }
-}
-
-pub struct DbusProxies<'a> {
-    anime: zbus_anime::AnimeProxy<'a>,
-    slash: zbus_slash::SlashProxy<'a>,
-    led: zbus_aura::AuraProxy<'a>,
-    profile: zbus_fan_curves::FanCurvesProxy<'a>,
-    rog_bios: zbus_platform::PlatformProxy<'a>,
-}
-
-impl<'a> DbusProxies<'a> {
-    #[inline]
-    pub async fn new() -> Result<(DbusProxies<'a>, Connection)> {
-        let conn = Connection::system().await?;
-
-        Ok((
-            DbusProxies {
-                anime: zbus_anime::AnimeProxy::new(&conn).await?,
-                slash: zbus_slash::SlashProxy::new(&conn).await?,
-                led: zbus_aura::AuraProxy::new(&conn).await?,
-                profile: zbus_fan_curves::FanCurvesProxy::new(&conn).await?,
-                rog_bios: zbus_platform::PlatformProxy::new(&conn).await?,
-            },
-            conn,
-        ))
-    }
-
-    pub fn anime(&self) -> &zbus_anime::AnimeProxy<'a> { &self.anime }
-    pub fn slash(&self) -> &zbus_slash::SlashProxy<'a> { &self.slash }
-
-    pub fn led(&self) -> &zbus_aura::AuraProxy<'a> {
-        &self.led
-    }
-
-    pub fn profile(&self) -> &zbus_fan_curves::FanCurvesProxy<'a> {
-        &self.profile
-    }
-
-    pub fn rog_bios(&self) -> &zbus_platform::PlatformProxy<'a> {
-        &self.rog_bios
-    }
-}
-
-/// This is the main way to communicate with the DBUS interface
-pub struct RogDbusClient<'a> {
-    proxies: DbusProxies<'a>,
-}
-
-impl<'a> RogDbusClient<'a> {
-    #[inline]
-    pub async fn new() -> Result<(RogDbusClient<'a>, Connection)> {
-        let (proxies, conn) = DbusProxies::new().await?;
-        Ok((RogDbusClient { proxies }, conn))
-    }
-
-    pub fn proxies(&self) -> &DbusProxies<'_> {
-        &self.proxies
-    }
-}
-=======
-pub const VERSION: &str = env!("CARGO_PKG_VERSION");
->>>>>>> be7686bb
+pub const VERSION: &str = env!("CARGO_PKG_VERSION");